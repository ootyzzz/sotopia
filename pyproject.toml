[tool.poetry]
name = "sotopia"
<<<<<<< HEAD
version = "0.0.7"
=======
version = "0.0.8"
>>>>>>> b7b581f2
description = "A platform for simulating and evaluating social interaction."
authors = ["Hao Zhu <prokilchu@gmail.com>"]
license = "MIT License"
readme = "README.md"
packages = [{include = "sotopia"}]

[tool.poetry.dependencies]
python = ">=3.10, <3.13"
pandas = "^2.1.1"
lxml = "^4.9.3"
openai = "^1.11.0"
langchain = "0.1.5"
rich = "^13.6.0"
PettingZoo = "1.24.0"
redis-om = "^0.2.1"
pandas-stubs = "*"
types-tqdm = "*"
gin-config = "^0.5.0"
absl-py = "^2.0.0"
together = "^0.2.4"
pydantic = "1.10.12"
beartype = "^0.14.0"
langchain-openai = "^0.0.5"
litellm = "~1.23.12"

# dependency versions for extras
fastapi = { version = "^0.109.2", optional = true }
tabulate = { version = "^0.9.0", optional = true }
anthropic = { version = "^0.26.0", optional = true }
xmltodict = { version = "^0.13.0", optional = true }
groq = { version = "^0.4.2", optional = true }
cohere = { version = "^5.1.8", optional = true }
google-generativeai = { version = "^0.5.4", optional = true }
transformers = { version = "^4.41.0", optional = true }
datasets = { version = "^2.19.0", optional = true }
scipy = { version = "^1.13.1", optional = true }
torch = { version = "^2.3.0", optional = true }

[tool.poetry.group.dev.dependencies]
pre-commit = "*"
nbmake = "*"
types-setuptools = "*"
ruff = "*"

[tool.poetry.group.test.dependencies]
pytest = "*"
pytest-asyncio = "*"
mypy = "^1.8.0"

[tool.poetry.extras]
anthropic = ["anthropic"]
groq = ["groq"]
cohere = ["cohere"]
google-generativeai = ["google-generativeai"]
examples = ["transformers", "datasets", "scipy", "torch"]
chat = ["fastapi"]

[build-system]
requires = ["poetry-core"]
build-backend = "poetry.core.masonry.api"

[tool.mypy]
mypy_path = "stubs"
strict = true
plugins = [
    "pydantic.mypy"
]

[[tool.mypy.overrides]]
module = "transformers.*"
ignore_missing_imports = true


[tool.pytest.ini_options]
testpaths = ["tests"]
python_files = "test_*.py"<|MERGE_RESOLUTION|>--- conflicted
+++ resolved
@@ -1,10 +1,6 @@
 [tool.poetry]
 name = "sotopia"
-<<<<<<< HEAD
-version = "0.0.7"
-=======
 version = "0.0.8"
->>>>>>> b7b581f2
 description = "A platform for simulating and evaluating social interaction."
 authors = ["Hao Zhu <prokilchu@gmail.com>"]
 license = "MIT License"
